--- conflicted
+++ resolved
@@ -27,10 +27,6 @@
 
 
 OBSPY_VERSION = map(int, OBSPY_VERSION.split(".")[:2])
-<<<<<<< HEAD
-
-=======
->>>>>>> d1dd3ab0
 # check obspy version and warn if it's below 0.10.0, which means that a memory
 # leak is present in the used seedlink client (unless working on some master
 # branch version after obspy/obspy@5ce975c3710ca, which is impossible to check
