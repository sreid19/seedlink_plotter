#!/usr/bin/env python

import matplotlib
# Set the backend for matplotlib.
matplotlib.use("TkAgg")
matplotlib.rc('figure.subplot', hspace=0)
matplotlib.rc('font', family="monospace")

from obspy.core import Stream
import Tkinter
from obspy.seedlink.slpacket import SLPacket
from obspy.seedlink.slclient import SLClient
from matplotlib.backends.backend_tkagg import FigureCanvasTkAgg
from matplotlib.figure import Figure
from matplotlib.ticker import MaxNLocator
from matplotlib.patheffects import withStroke
import matplotlib.pyplot as plt
from obspy.core import UTCDateTime
from obspy.core.event import Catalog
from obspy.neries import Client
from argparse import ArgumentParser
from math import sin
import threading
import time
import warnings
import sys
from urllib2 import URLError
import logging


class SeedlinkPlotter(Tkinter.Tk):
    """
    This module plots realtime seismic data from a Seedlink server
    """
    def __init__(self, stream=None, events=None, myargs=None, lock=None, multichannel=False, *args, **kwargs):
        Tkinter.Tk.__init__(self, *args, **kwargs)
        self.focus_set()
        self._bind_keys()
        args = myargs
        self.lock = lock
        ### size and position
        self.geometry(str(args.x_size)+'x'+str(args.y_size)+'+'+str(
            args.x_position)+'+'+str(args.y_position))
        w, h, pad = self.winfo_screenwidth(), self.winfo_screenheight(), 3
        self._geometry = ("%ix%i+0+0" % (w - pad, h - pad))
        # hide the window decoration
        if not args.with_decoration:
            self.wm_overrideredirect(True)
        if args.fullscreen:
            self._toggle_fullscreen(None)

        # main figure
        self.figure = Figure()
        canvas = FigureCanvasTkAgg(self.figure, master=self)

        canvas.show()
        canvas.get_tk_widget().pack(fill=Tkinter.BOTH, expand=1)

        self.interval = args.x_scale
        self.backtrace = args.backtrace_time
        self.canvas = canvas
        self.scale = args.scale
        self.args = args
        self.stream = stream
        self.events = events
        self.multichannel = multichannel

        # Colors
        if args.rainbow:
            # Rainbow colors !
            self.color = self.rainbow_color_generator(
                int(args.nb_rainbow_colors))
        else:
            # Regular colors
            self.color = ('#000000', '#ff0000', '#0000ff', '#56a83c')

        self.plot_graph()

    def _quit(self, event):
        event.widget.quit()

    def _bind_keys(self):
        self.bind('<Escape>', self._quit)
        self.bind('q', self._quit)
        self.bind('f', self._toggle_fullscreen)

    def _toggle_fullscreen(self, event):
        g = self.geometry()
        self.geometry(self._geometry)
        self._geometry = g

    def plot_graph(self):
        now = UTCDateTime()

        with self.lock:
            self.stream.merge()
            # leave some data left of our start for possible processing
            if self.multichannel:
                start_time = now - self.backtrace
                self.stream.trim(starttime=start_time - 120, nearest_sample=False)
            else:
                stop_time = UTCDateTime(now.year, now.month, now.day, now.hour, 0, 0)+3600
                start_time = stop_time-self.args.backtrace_time
                self.stream.trim(starttime=start_time, endtime=stop_time, nearest_sample=False)
            stream = self.stream.copy()

        try:
<<<<<<< HEAD
            stream.sort()
            if self.multichannel:
                stream.trim(starttime=start_time, endtime=now, pad=True,
                            nearest_sample=False)
            if not stream:
                raise
            self.figure.clear()
            if self.multichannel:
                self.multichannel_plot(stream)
            else:
                self.singlechannel_plot(stream)
        except:
=======
            if not stream:
                raise Exception("Empty stream for plotting")
            title = stream[0].id
            if self.scale:
                title +=  ' - scale: '+str(self.scale)+' -' 
            else:
                title += ' - autoscale -'
            title += " without filtering"
            self.figure.clear()
            stream.plot(
                fig=self.figure, type='dayplot', interval=self.args.x_scale,
                number_of_ticks=13, tick_format='%d/%m %Hh',
                size=(self.args.x_size, self.args.y_size),
                x_labels_size=8, y_labels_size=8,
                title=title, title_size=14,
                linewidth=0.5, right_vertical_labels=False,
                vertical_scaling_range=self.args.scale,
                subplots_adjust_left=0.03, subplots_adjust_right=0.99,
                subplots_adjust_top=0.95, subplots_adjust_bottom=0.1,
                one_tick_per_line=True,
                color=self.color,
                show_y_UTC_label=False,
                events=self.events)
        except Exception as e:
            logging.error(e)
>>>>>>> cc410b2b
            pass
        self.after(int(self.args.update_time*1000), self.plot_graph)

    def singlechannel_plot(self, stream):
        title = stream[0].id
        if self.scale:
            title +=  ' - scale: '+str(self.scale)+' -' 
        else:
            title += ' - autoscale -'
        title += " without filtering"
        stream.plot(
            fig=self.figure, type='dayplot', interval=self.args.x_scale,
            number_of_ticks=13, tick_format='%d/%m %Hh',
            size=(self.args.x_size, self.args.y_size),
            x_labels_size=8, y_labels_size=8,
            title=title, title_size=14,
            linewidth=0.5, right_vertical_labels=False,
            vertical_scaling_range=self.args.scale,
            subplots_adjust_left=0.03, subplots_adjust_right=0.99,
            subplots_adjust_top=0.95, subplots_adjust_bottom=0.1,
            one_tick_per_line=True,
            color=self.color,
            show_y_UTC_label=False,
            events=self.events)

    def multichannel_plot(self, stream):
        fig = self.figure
        stream.plot(fig=fig, method="fast", draw=False, equal_scale=False,
                    size=(self.args.x_size, self.args.y_size), title="")
        fig.subplots_adjust(left=0, right=1, top=1, bottom=0)
        bbox = dict(boxstyle="round", fc="w", alpha=0.8)
        path_effects = [withStroke(linewidth=4, foreground="w")]
        pad = 10
        for tr, ax in zip(stream, fig.axes):
            ax.set_title("")
            ax.text(0.1, 0.9, tr.id, va="top", ha="left",
                    transform=ax.transAxes, bbox=bbox, size="xx-large")
            xlabels = ax.get_xticklabels()
            ylabels = ax.get_yticklabels()
            plt.setp(ylabels, ha="left", path_effects=path_effects)
            ax.yaxis.set_tick_params(pad=-pad)
            # treatment for bottom axes:
            if ax is fig.axes[-1]:
                plt.setp(xlabels, va="bottom", size="x-large", bbox=bbox)
                plt.setp(xlabels[:1], ha="left")
                plt.setp(xlabels[-1:], ha="right")
                ax.xaxis.set_tick_params(pad=-pad)
            # all other axes
            else:
                plt.setp(xlabels, visible=False)
            locator = MaxNLocator(nbins=4, prune="both")
            ax.yaxis.set_major_locator(locator)
            ax.yaxis.grid(False)
            ax.grid(True, axis="x")
        for ax in fig.axes[::2]:
            ax.set_axis_bgcolor("0.8")
        fig.canvas.draw()

    # converter for the colors gradient
    def rgb_to_hex(self, red_value, green_value, blue_value):
        return '#%02X%02X%02X' % (red_value, green_value, blue_value)

        # Rainbow color generator
    def rainbow_color_generator(self, max_color):
        color_list = []
        frequency = 0.3
        for compteur_lignes in xrange(max_color):

            red = sin(frequency*compteur_lignes*2 + 0)*127+128
            green = sin(frequency*compteur_lignes*2 + 2)*127+128
            blue = sin(frequency*compteur_lignes*2 + 4)*127+128

            color_list.append(self.rgb_to_hex(red_value=red, green_value=green, blue_value=blue))

        return tuple(color_list)


class SeedlinkUpdater(SLClient):
    def __init__(self, stream, myargs=None, lock=None):
        # loglevel NOTSET delegates messages to parent logger
        super(SeedlinkUpdater, self).__init__(loglevel="NOTSET")
        self.stream = stream
        self.lock = lock
        self.args = myargs

    def packetHandler(self, count, slpack):
        """
        Processes each packet received from the SeedLinkConnection.
        :type count: int
        :param count:  Packet counter.
        :type slpack: :class:`~obspy.seedlink.SLPacket`
        :param slpack: packet to process.
        :return: Boolean true if connection to SeedLink server should be
            closed and session terminated, false otherwise.
        """

        # check if not a complete packet
        if slpack is None or (slpack == SLPacket.SLNOPACKET) or \
                (slpack == SLPacket.SLERROR):
            return False

        # get basic packet info
        type = slpack.getType()

        # process INFO packets here
        if (type == SLPacket.TYPE_SLINF):
            return False
        if (type == SLPacket.TYPE_SLINFT):
            logging.info("Complete INFO:" + self.slconn.getInfoString())
            if self.infolevel is not None:
                return True
            else:
                return False

        # process packet data
        trace = slpack.getTrace()
        if trace is None:
            logging.info(self.__class__.__name__ + ": blockette contains no trace")
            return False

        # new samples add to the main stream which is then trimmed
        with self.lock:
            self.stream += trace
        return False


class EventUpdater():
    def __init__(self, stream, events, myargs=None, lock=None):
        self.stream = stream
        self.events = events
        self.args = myargs
        self.lock = lock
        warn_msg = "The resource identifier already exists and points to " + \
                   "another object. It will now point to the object " + \
                   "referred to by the new resource identifier."
        warnings.filterwarnings("ignore", warn_msg)

    def run(self):
        """
        Endless execution to update events. Does not terminate, to be run in a
        (daemon) thread.
        """
        while True:
            # no stream, reschedule event update in 10 seconds
            if not self.stream:
                time.sleep(20)
                continue
            try:
                events = self.get_events()
            except URLError, e:
                msg = "%s: %s\n" % (e.__class__.__name__, e)
                sys.stderr.write(msg)
            except Exception, e:
                msg = "%s: %s\n" % (e.__class__.__name__, e)
                sys.stderr.write(msg)
            else:
                self.update_events(events)
            time.sleep(self.args.events_update_time * 60)

    def get_events(self):
        """
        Method to fetch updated list of events to use in plot.
        """
        with self.lock:
            start, end = self.stream[0].stats.starttime, self.stream[0].stats.endtime
        c = Client()
        events = c.getEvents(min_datetime=start, max_datetime=end,
                             format="catalog",
                             min_magnitude=self.args.events)
        return events

    def update_events(self, events):
        """
        Method to insert new events into list of events shared with the GUI.
        """
        with self.lock:
            self.events.clear()
            self.events.extend(events)


def main():
    parser = ArgumentParser(prog='seedlink_plotter',
                            description='Plot a realtime seismogram drum of a station')

    parser.add_argument(
        '-s', '--seedlink_streams', type=str, required=True,
        help='The seedlink stream selector string. It has the format '
             '"stream1[:selectors1],stream2[:selectors2],...", with "stream" '
             'in "NETWORK"_"STATION" format and "selector" a space separated '
             'list of "LOCATION""CHANNEL", e.g. '
             '"IU_KONO:BHE BHN,MN_AQU:HH?.D".')
    parser.add_argument(
        '--scale', type=int, help='the scale to apply on data ex:50000', required=False)

    # Real-time parameters
    parser.add_argument('--seedlink_server', type=str,
                        help='the seedlink server to connect to with port. ex: rtserver.ipgp.fr:18000 ', required=True)
    parser.add_argument(
        '--x_scale', type=int, help='the number of minute to plot per line', default=60)
    parser.add_argument('-b', '--backtrace_time', type=float,
                        help='the number of hours to plot', required=True)
    parser.add_argument('--x_position', type=int,
                        help='the x position of the graph', required=False, default=0)
    parser.add_argument('--y_position', type=int,
                        help='the y position of the graph', required=False, default=0)
    parser.add_argument(
        '--x_size', type=int, help='the x size of the graph', required=False, default=800)
    parser.add_argument(
        '--y_size', type=int, help='the y size of the graph', required=False, default=600)
    parser.add_argument(
        '--with_decoration', help='the graph window will have decorations', required=False, action='store_true')
    parser.add_argument(
        '--rainbow', help='', required=False, action='store_true')
    parser.add_argument(
        '--nb_rainbow_colors', help='numbers of colors for rainbow mode', required=False, default=10)
    parser.add_argument(
        '--update_time', help='time in seconds between each graphic update', required=False, default=10, type=float)
    parser.add_argument('--events', required=False, default=None, type=float,
                        help='plot events using obspy.neries, specify minimum magnitude')
    parser.add_argument('--events_update_time', required=False, default=10, type=float,
                        help='time in minutes between each event data update')
    parser.add_argument('-f', '--fullscreen', default=False,
                        action="store_true",
                        help='set to full screen on startup')
    parser.add_argument('-v', '--verbose', default=False,
                        action="store_true", dest="verbose",
                        help='show verbose debugging output')
    parser.add_argument('--force', default=False, action="store_true",
                        help='skip warning message and confirmation prompt '
                             'when opening a window without decoration')
    # parse the arguments
    args = parser.parse_args()

    if args.verbose:
        loglevel = logging.DEBUG
    else:
        loglevel = logging.CRITICAL
    logging.basicConfig(level=loglevel)

    # before anything else: warn user about window without decoration
    if not args.with_decoration and not args.force:
        warning_ = "Warning: This is opening a window without decoration " \
                   "that is not controlled via your Window Manager. " \
                   "You can exit with <Ctrl>-C (as long as you do not " \
                   "switch to another window with e.g. <Alt>-<Tab>).\n" \
                   "Use option '--with-decoration' to open a normal window." \
                   "\n\nType 'y' to continue.. "
        if raw_input(warning_) != "y":
            print "Aborting."
            sys.exit()

    # backtrace is now in second
    args.backtrace_time = 3600 * args.backtrace_time

    now = UTCDateTime()

    if any([x in args.seedlink_streams for x in ", ?*"]):
        multichannel = True
    else:
        multichannel = False

    stream = Stream()
    events = Catalog()
    lock = threading.Lock()
    master = SeedlinkPlotter(stream=stream, events=events, myargs=args,
                             lock=lock, multichannel=multichannel)

    # cl is the seedlink client
    cl = SeedlinkUpdater(stream, myargs=args, lock=lock)
    cl.slconn.setSLAddress(args.seedlink_server)
    cl.multiselect = args.seedlink_streams
    if multichannel:
        cl.begin_time = (now - args.backtrace_time).formatSeedLink()
    else:
        round_start = UTCDateTime(now.year, now.month, now.day, now.hour, 0, 0)
        round_start = round_start + 3600 - args.backtrace_time
        cl.begin_time = (round_start).formatSeedLink()
    cl.initialize()
    # start cl in a thread
    thread = threading.Thread(target=cl.run)
    thread.setDaemon(True)
    thread.start()

    # start another thread for event updating if requested
    if args.events is not None:
        eu = EventUpdater(stream=stream, events=events, myargs=args, lock=lock)
        thread = threading.Thread(target=eu.run)
        thread.setDaemon(True)
        thread.start()

    master.mainloop()


if __name__ == '__main__':
    main()<|MERGE_RESOLUTION|>--- conflicted
+++ resolved
@@ -105,46 +105,19 @@
             stream = self.stream.copy()
 
         try:
-<<<<<<< HEAD
             stream.sort()
             if self.multichannel:
                 stream.trim(starttime=start_time, endtime=now, pad=True,
                             nearest_sample=False)
             if not stream:
-                raise
+                raise Exception("Empty stream for plotting")
             self.figure.clear()
             if self.multichannel:
                 self.multichannel_plot(stream)
             else:
                 self.singlechannel_plot(stream)
-        except:
-=======
-            if not stream:
-                raise Exception("Empty stream for plotting")
-            title = stream[0].id
-            if self.scale:
-                title +=  ' - scale: '+str(self.scale)+' -' 
-            else:
-                title += ' - autoscale -'
-            title += " without filtering"
-            self.figure.clear()
-            stream.plot(
-                fig=self.figure, type='dayplot', interval=self.args.x_scale,
-                number_of_ticks=13, tick_format='%d/%m %Hh',
-                size=(self.args.x_size, self.args.y_size),
-                x_labels_size=8, y_labels_size=8,
-                title=title, title_size=14,
-                linewidth=0.5, right_vertical_labels=False,
-                vertical_scaling_range=self.args.scale,
-                subplots_adjust_left=0.03, subplots_adjust_right=0.99,
-                subplots_adjust_top=0.95, subplots_adjust_bottom=0.1,
-                one_tick_per_line=True,
-                color=self.color,
-                show_y_UTC_label=False,
-                events=self.events)
         except Exception as e:
             logging.error(e)
->>>>>>> cc410b2b
             pass
         self.after(int(self.args.update_time*1000), self.plot_graph)
 
