#!/usr/bin/env python

import matplotlib
# Set the backend for matplotlib.
matplotlib.use("TkAgg")
matplotlib.rc('figure.subplot', hspace=0)
matplotlib.rc('font', family="monospace")

from obspy.core import Stream
import Tkinter
from obspy.seedlink.slpacket import SLPacket
from obspy.seedlink.slclient import SLClient
from matplotlib.backends.backend_tkagg import FigureCanvasTkAgg
from matplotlib.figure import Figure
from matplotlib.ticker import MaxNLocator
from matplotlib.patheffects import withStroke
import matplotlib.pyplot as plt
from obspy.core import UTCDateTime
from obspy.core.event import Catalog
from obspy.neries import Client
from argparse import ArgumentParser
from math import sin
import threading
import time
import warnings
import sys
from urllib2 import URLError


class SeedlinkPlotter(Tkinter.Tk):
    """
    This module plots realtime seismic data from a Seedlink server
    """
    def __init__(self, stream=None, events=None, myargs=None, lock=None, multichannel=False, *args, **kwargs):
        Tkinter.Tk.__init__(self, *args, **kwargs)
        self.focus_set()
        self._bind_keys()
        args = myargs
        self.lock = lock
        ### size and position
        self.geometry(str(args.x_size)+'x'+str(args.y_size)+'+'+str(
            args.x_position)+'+'+str(args.y_position))
        w, h, pad = self.winfo_screenwidth(), self.winfo_screenheight(), 3
        self._geometry = ("%ix%i+0+0" % (w - pad, h - pad))
        # hide the window decoration
        if not args.with_decoration:
            self.wm_overrideredirect(True)
        if args.fullscreen:
            self._toggle_fullscreen(None)

        # main figure
        self.figure = Figure()
        canvas = FigureCanvasTkAgg(self.figure, master=self)

        canvas.show()
        canvas.get_tk_widget().pack(fill=Tkinter.BOTH, expand=1)

        self.interval = args.x_scale
        self.backtrace = args.backtrace_time
        self.canvas = canvas
        self.scale = args.scale
        self.args = args
        self.stream = stream
        self.events = events
        self.multichannel = multichannel

        # Colors
        if args.rainbow:
            # Rainbow colors !
            self.color = self.rainbow_color_generator(
                int(args.nb_rainbow_colors))
        else:
            # Regular colors
            self.color = ('#000000', '#ff0000', '#0000ff', '#56a83c')

        self.plot_graph()

    def _quit(self, event):
        event.widget.quit()

    def _bind_keys(self):
        self.bind('<Escape>', self._quit)
        self.bind('q', self._quit)
        self.bind('f', self._toggle_fullscreen)

    def _toggle_fullscreen(self, event):
        g = self.geometry()
        self.geometry(self._geometry)
        self._geometry = g

    def plot_graph(self):
        now = UTCDateTime()

        with self.lock:
            self.stream.merge()
            # leave some data left of our start for possible processing
            if self.multichannel:
                start_time = now - self.backtrace
                self.stream.trim(starttime=start_time - 120, nearest_sample=False)
            else:
                stop_time = UTCDateTime(now.year, now.month, now.day, now.hour, 0, 0)+3600
                start_time = stop_time-self.args.backtrace_time
                self.stream.trim(starttime=start_time, endtime=stop_time, nearest_sample=False)
            stream = self.stream.copy()

        try:
            stream.sort()
            if self.multichannel:
                stream.trim(starttime=start_time, endtime=now, pad=True,
                            nearest_sample=False)
            if not stream:
                raise
            self.figure.clear()
            if self.multichannel:
                self.multichannel_plot(stream)
            else:
                self.singlechannel_plot(stream)
        except:
            pass
        self.after(int(self.args.update_time*1000), self.plot_graph)

    def singlechannel_plot(self, stream):
        title = stream[0].id
        if self.scale:
            title +=  ' - scale: '+str(self.scale)+' -' 
        else:
            title += ' - autoscale -'
        title += " without filtering"
        stream.plot(
            fig=self.figure, type='dayplot', interval=self.args.x_scale,
            number_of_ticks=13, tick_format='%d/%m %Hh',
            size=(self.args.x_size, self.args.y_size),
            x_labels_size=8, y_labels_size=8,
            title=title, title_size=14,
            linewidth=0.5, right_vertical_labels=False,
            vertical_scaling_range=self.args.scale,
            subplots_adjust_left=0.03, subplots_adjust_right=0.99,
            subplots_adjust_top=0.95, subplots_adjust_bottom=0.1,
            one_tick_per_line=True,
            color=self.color,
            show_y_UTC_label=False,
            events=self.events)

    def multichannel_plot(self, stream):
        fig = self.figure
        stream.plot(fig=fig, method="fast", draw=False, equal_scale=False,
                    size=(self.args.x_size, self.args.y_size), title="")
        fig.subplots_adjust(left=0, right=1, top=1, bottom=0)
        bbox = dict(boxstyle="round", fc="w", alpha=0.8)
        path_effects = [withStroke(linewidth=4, foreground="w")]
        pad = 10
        for tr, ax in zip(stream, fig.axes):
            ax.set_title("")
            ax.text(0.1, 0.9, tr.id, va="top", ha="left",
                    transform=ax.transAxes, bbox=bbox, size="xx-large")
            xlabels = ax.get_xticklabels()
            ylabels = ax.get_yticklabels()
            plt.setp(ylabels, ha="left", path_effects=path_effects)
            ax.yaxis.set_tick_params(pad=-pad)
            # treatment for bottom axes:
            if ax is fig.axes[-1]:
                plt.setp(xlabels, va="bottom", size="x-large", bbox=bbox)
                plt.setp(xlabels[:1], ha="left")
                plt.setp(xlabels[-1:], ha="right")
                ax.xaxis.set_tick_params(pad=-pad)
            # all other axes
            else:
                plt.setp(xlabels, visible=False)
            locator = MaxNLocator(nbins=4, prune="both")
            ax.yaxis.set_major_locator(locator)
            ax.yaxis.grid(False)
            ax.grid(True, axis="x")
        fig.canvas.draw()

    # converter for the colors gradient
    def rgb_to_hex(self, red_value, green_value, blue_value):
        return '#%02X%02X%02X' % (red_value, green_value, blue_value)

        # Rainbow color generator
    def rainbow_color_generator(self, max_color):
        color_list = []
        frequency = 0.3
        for compteur_lignes in xrange(max_color):

            red = sin(frequency*compteur_lignes*2 + 0)*127+128
            green = sin(frequency*compteur_lignes*2 + 2)*127+128
            blue = sin(frequency*compteur_lignes*2 + 4)*127+128

            color_list.append(self.rgb_to_hex(red_value=red, green_value=green, blue_value=blue))

        return tuple(color_list)


class SeedlinkUpdater(SLClient):
    def __init__(self, stream, myargs=None, lock=None):
        # Set the log level to display minimal info
        super(SeedlinkUpdater, self).__init__(loglevel='CRITICAL')
        self.stream = stream
        self.lock = lock
        self.args = myargs

    def packetHandler(self, count, slpack):
        """
        Processes each packet received from the SeedLinkConnection.
        :type count: int
        :param count:  Packet counter.
        :type slpack: :class:`~obspy.seedlink.SLPacket`
        :param slpack: packet to process.
        :return: Boolean true if connection to SeedLink server should be
            closed and session terminated, false otherwise.
        """

        # check if not a complete packet
        if slpack is None or (slpack == SLPacket.SLNOPACKET) or \
                (slpack == SLPacket.SLERROR):
            return False

        # get basic packet info
        type = slpack.getType()

        # process INFO packets here
        if (type == SLPacket.TYPE_SLINF):
            return False
        if (type == SLPacket.TYPE_SLINFT):
#             print "Complete INFO:\n" + self.slconn.getInfoString()
            if self.infolevel is not None:
                return True
            else:
                return False

        # process packet data
        trace = slpack.getTrace()
        if trace is None:
            print self.__class__.__name__ + ": blockette contains no trace"
            return False

        # new samples add to the main stream which is then trimmed
        with self.lock:
            self.stream += trace
        return False


class EventUpdater():
    def __init__(self, stream, events, myargs=None, lock=None):
        self.stream = stream
        self.events = events
        self.args = myargs
        self.lock = lock
        warn_msg = "The resource identifier already exists and points to " + \
                   "another object. It will now point to the object " + \
                   "referred to by the new resource identifier."
        warnings.filterwarnings("ignore", warn_msg)

    def run(self):
        """
        Endless execution to update events. Does not terminate, to be run in a
        (daemon) thread.
        """
        while True:
            # no stream, reschedule event update in 10 seconds
            if not self.stream:
                time.sleep(20)
                continue
            try:
                events = self.get_events()
            except URLError, e:
                msg = "%s: %s\n" % (e.__class__.__name__, e)
                sys.stderr.write(msg)
            except Exception, e:
                msg = "%s: %s\n" % (e.__class__.__name__, e)
                sys.stderr.write(msg)
            else:
                self.update_events(events)
            time.sleep(self.args.events_update_time * 60)

    def get_events(self):
        """
        Method to fetch updated list of events to use in plot.
        """
        with self.lock:
            start, end = self.stream[0].stats.starttime, self.stream[0].stats.endtime
        c = Client()
        events = c.getEvents(min_datetime=start, max_datetime=end,
                             format="catalog",
                             min_magnitude=self.args.events)
        return events

    def update_events(self, events):
        """
        Method to insert new events into list of events shared with the GUI.
        """
        with self.lock:
            self.events.clear()
            self.events.extend(events)


def main():
    parser = ArgumentParser(prog='seedlink_plotter',
                            description='Plot a realtime seismogram drum of a station')

    parser.add_argument(
        '-s', '--seedlink_streams', type=str, required=True,
        help='The seedlink stream selector string. It has the format '
             '"stream1[:selectors1],stream2[:selectors2],...", with "stream" '
             'in "NETWORK"_"STATION" format and "selector" a space separated '
             'list of "LOCATION""CHANNEL", e.g. '
             '"IU_KONO:BHE BHN,MN_AQU:HH?.D".')
    parser.add_argument(
        '--scale', type=int, help='the scale to apply on data ex:50000', required=False)

    # Real-time parameters
    parser.add_argument('--seedlink_server', type=str,
                        help='the seedlink server to connect to with port. ex: rtserver.ipgp.fr:18000 ', required=True)
    parser.add_argument(
        '--x_scale', type=int, help='the number of minute to plot per line', default=60)
    parser.add_argument('-b', '--backtrace_time', type=float,
                        help='the number of hours to plot', required=True)
    parser.add_argument('--x_position', type=int,
                        help='the x position of the graph', required=False, default=0)
    parser.add_argument('--y_position', type=int,
                        help='the y position of the graph', required=False, default=0)
    parser.add_argument(
        '--x_size', type=int, help='the x size of the graph', required=False, default=800)
    parser.add_argument(
        '--y_size', type=int, help='the y size of the graph', required=False, default=600)
    parser.add_argument(
        '--with_decoration', help='the graph window will have decorations', required=False, action='store_true')
    parser.add_argument(
        '--rainbow', help='', required=False, action='store_true')
    parser.add_argument(
        '--nb_rainbow_colors', help='numbers of colors for rainbow mode', required=False, default=10)
    parser.add_argument(
        '--update_time', help='time in seconds between each graphic update', required=False, default=10, type=float)
    parser.add_argument('--events', required=False, default=None, type=float,
                        help='plot events using obspy.neries, specify minimum magnitude')
    parser.add_argument('--events_update_time', required=False, default=10, type=float,
                        help='time in minutes between each event data update')
    parser.add_argument('-f', '--fullscreen', default=False,
                        action="store_true",
                        help='set to full screen on startup')
    # parse the arguments
    args = parser.parse_args()

    # before anything else: warn user about window without decoration
    if not args.with_decoration:
        warning_ = "Warning: This is opening a window without decoration " \
                   "that is not controlled via your Window Manager. " \
                   "You can exit with <Ctrl>-C (as long as you do not " \
                   "switch to another window with e.g. <Alt>-<Tab>).\n" \
                   "Use option '--with-decoration' to open a normal window." \
                   "\n\nType 'y' to continue.. "
        if raw_input(warning_) != "y":
            print "Aborting."
            sys.exit()

    # backtrace is now in second
    args.backtrace_time = 3600 * args.backtrace_time

    now = UTCDateTime()
<<<<<<< HEAD

    if any([x in args.seedlink_streams for x in ", ?*"]):
        multichannel = True
    else:
        multichannel = False
=======
    round_start = UTCDateTime(now.year, now.month, now.day, now.hour, 0, 0)
    round_start = round_start + 3600 - args.backtrace_time
>>>>>>> 4f9a8b00

    stream = Stream()
    events = Catalog()
    lock = threading.Lock()
    master = SeedlinkPlotter(stream=stream, events=events, myargs=args,
                             lock=lock, multichannel=multichannel)

    # cl is the seedlink client
    cl = SeedlinkUpdater(stream, myargs=args, lock=lock)
    cl.slconn.setSLAddress(args.seedlink_server)
    cl.multiselect = args.seedlink_streams
    if multichannel:
        cl.begin_time = (now - args.backtrace_time).formatSeedLink()
    else:
        round_start = UTCDateTime(now.year, now.month, now.day, now.hour + 1,
                                  0, 0) - args.backtrace_time
        cl.begin_time = (round_start).formatSeedLink()
    cl.initialize()
    # start cl in a thread
    thread = threading.Thread(target=cl.run)
    thread.setDaemon(True)
    thread.start()

    # start another thread for event updating if requested
    if args.events is not None:
        eu = EventUpdater(stream=stream, events=events, myargs=args, lock=lock)
        thread = threading.Thread(target=eu.run)
        thread.setDaemon(True)
        thread.start()

    master.mainloop()


if __name__ == '__main__':
    main()<|MERGE_RESOLUTION|>--- conflicted
+++ resolved
@@ -357,16 +357,11 @@
     args.backtrace_time = 3600 * args.backtrace_time
 
     now = UTCDateTime()
-<<<<<<< HEAD
 
     if any([x in args.seedlink_streams for x in ", ?*"]):
         multichannel = True
     else:
         multichannel = False
-=======
-    round_start = UTCDateTime(now.year, now.month, now.day, now.hour, 0, 0)
-    round_start = round_start + 3600 - args.backtrace_time
->>>>>>> 4f9a8b00
 
     stream = Stream()
     events = Catalog()
@@ -381,8 +376,8 @@
     if multichannel:
         cl.begin_time = (now - args.backtrace_time).formatSeedLink()
     else:
-        round_start = UTCDateTime(now.year, now.month, now.day, now.hour + 1,
-                                  0, 0) - args.backtrace_time
+        round_start = UTCDateTime(now.year, now.month, now.day, now.hour, 0, 0)
+        round_start = round_start + 3600 - args.backtrace_time
         cl.begin_time = (round_start).formatSeedLink()
     cl.initialize()
     # start cl in a thread
